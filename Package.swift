--- conflicted
+++ resolved
@@ -20,12 +20,8 @@
             targets: ["OpenAPIKitCompat"]),
     ],
     dependencies: [
-<<<<<<< HEAD
         .package(url: "https://github.com/apple/swift-docc-plugin", from: "1.0.0"),
-        .package(url: "https://github.com/jpsim/Yams.git", "5.1.0"..<"6.0.0") // just for tests
-=======
-        .package(url: "https://github.com/jpsim/Yams.git", "4.0.0"..<"7.0.0") // just for tests
->>>>>>> 4f31a7bd
+        .package(url: "https://github.com/jpsim/Yams.git", "5.1.0"..<"7.0.0") // just for tests
     ],
     targets: [
         .target(
