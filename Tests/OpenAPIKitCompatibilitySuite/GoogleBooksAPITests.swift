//
//  GoogleBooksAPITests.swift
//  
//
//  Created by Mathew Polzin on 2/17/20.
//

import XCTest
import OpenAPIKit
import Yams
import Foundation
#if canImport(FoundationNetworking)
import FoundationNetworking
#endif

final class GoogleBooksAPICampatibilityTests: XCTestCase {
    var booksAPI: Result<OpenAPI.Document, Error>? = nil
    var apiDoc: OpenAPI.Document? {
        guard case .success(let document) = booksAPI else { return nil }
        return document
    }

    override func setUp() {
        if booksAPI == nil {
            booksAPI = Result {
                try YAMLDecoder().decode(
                    OpenAPI.Document.self,
                    from: String(contentsOf: URL(string: "https://raw.githubusercontent.com/APIs-guru/openapi-directory/master/APIs/googleapis.com/books/v1/openapi.yaml")!)
                )
            }
        }
    }

    func test_successfullyParsedDocument() {
        switch booksAPI {
        case nil:
            XCTFail("Did not attempt to pull Google Books API documentation like expected.")
        case .failure(let error):
            let prettyError = OpenAPI.Error(from: error)
            XCTFail(prettyError.localizedDescription + "\n coding path: " + prettyError.codingPathString)
        case .success:
            break
        }
    }

    func test_passesValidation() throws {
        guard let apiDoc = apiDoc else { return }

        try apiDoc.validate()
    }

    func test_successfullyParsedBasicMetadata() throws {
        guard let apiDoc = apiDoc else { return }

        // title is Books
        XCTAssertEqual(apiDoc.info.title, "Books API")

        // description is set
        XCTAssertFalse(apiDoc.info.description?.isEmpty ?? true)

        // contact name is Google
        XCTAssertEqual(apiDoc.info.contact?.name, "Google")

        // contact URL was parsed as google.com
        XCTAssertEqual(apiDoc.info.contact?.url, URL(string: "https://google.com")!)

        // no contact email is provided
        XCTAssert(apiDoc.info.contact?.email?.isEmpty ?? true)

        // there is at least one tag defined
        XCTAssertFalse(apiDoc.tags?.isEmpty ?? true)

        // server is specified
        XCTAssertNotNil(apiDoc.servers.first)
    }

    func test_successfullyParsedRoutes() throws {
        guard let apiDoc = apiDoc else { return }

        // just check for a few of the known paths
        XCTAssert(apiDoc.paths.contains(key: "/books/v1/cloudloading/addBook"))
        XCTAssert(apiDoc.paths.contains(key: "/books/v1/cloudloading/deleteBook"))
        XCTAssert(apiDoc.paths.contains(key: "/books/v1/cloudloading/updateBook"))
        XCTAssert(apiDoc.paths.contains(key: "/books/v1/dictionary/listOfflineMetadata"))
        XCTAssert(apiDoc.paths.contains(key: "/books/v1/familysharing/getFamilyInfo"))
        XCTAssert(apiDoc.paths.contains(key: "/books/v1/familysharing/share"))

        // check for a known POST response
        XCTAssertNotNil(apiDoc.paths["/books/v1/cloudloading/addBook"]?.post?.responses[200 as OpenAPI.Response.StatusCode])

        // and a known GET response
        XCTAssertNotNil(apiDoc.paths["/books/v1/dictionary/listOfflineMetadata"]?.get?.responses[200 as OpenAPI.Response.StatusCode])

        // check for parameters
        XCTAssertFalse(apiDoc.paths["/books/v1/dictionary/listOfflineMetadata"]?.parameters.isEmpty ?? true)
    }

    func test_successfullyParsedComponents() throws {
        guard let apiDoc = apiDoc else { return }

        // check for a known parameter
        XCTAssertNotNil(apiDoc.components.parameters["alt"])
        XCTAssertTrue(apiDoc.components.parameters["alt"]?.context.inQuery ?? false)

        // check for known schema
        XCTAssertNotNil(apiDoc.components.schemas["Annotation"])

        // check for oauth flow
        XCTAssertNotNil(apiDoc.components.securitySchemes["Oauth2"])
    }

    func test_someReferences() throws {
        guard let apiDoc = apiDoc else { return }

        let addBooksPath = apiDoc.paths["/books/v1/cloudloading/addBook"]

        let addBooksParameters = addBooksPath?.parameters.compactMap { apiDoc.components[$0] }

        XCTAssertNotNil(addBooksParameters)
        XCTAssertEqual(addBooksParameters?.count, 11)
<<<<<<< HEAD
        let parameter = addBooksParameters?.first { $0.description == "JSONP" }
        XCTAssertNotNil(parameter)
        XCTAssertEqual(parameter?.context, .query)
=======
        XCTAssert(addBooksParameters?.contains { $0.description == "JSONP" && $0.context == .query } ?? false)
>>>>>>> 9c081020
    }

    func test_dereferencedComponents() throws {
        guard let apiDoc = apiDoc else { return }

        let dereferencedDoc = try apiDoc.locallyDereferenced()

        // params are all $refs to Components Object
        XCTAssertTrue(
            dereferencedDoc.paths["/books/v1/volumes/{volumeId}/layersummary/{summaryId}"]?.parameters
                .contains { param in param.description == "OAuth access token." }
                ?? false
        )
    }

    func test_resolveDocument() throws {
        guard let apiDoc = apiDoc else { return }

        let resolvedDoc = try apiDoc.locallyDereferenced().resolved()

        XCTAssertEqual(resolvedDoc.routes.count, 49)
        XCTAssertEqual(resolvedDoc.endpoints.count, 51)
        XCTAssertEqual(resolvedDoc.tags?.count, resolvedDoc.allTags.count)
    }
}<|MERGE_RESOLUTION|>--- conflicted
+++ resolved
@@ -118,13 +118,7 @@
 
         XCTAssertNotNil(addBooksParameters)
         XCTAssertEqual(addBooksParameters?.count, 11)
-<<<<<<< HEAD
-        let parameter = addBooksParameters?.first { $0.description == "JSONP" }
-        XCTAssertNotNil(parameter)
-        XCTAssertEqual(parameter?.context, .query)
-=======
         XCTAssert(addBooksParameters?.contains { $0.description == "JSONP" && $0.context == .query } ?? false)
->>>>>>> 9c081020
     }
 
     func test_dereferencedComponents() throws {
