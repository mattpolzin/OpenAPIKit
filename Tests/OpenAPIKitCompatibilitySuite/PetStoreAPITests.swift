--- conflicted
+++ resolved
@@ -121,11 +121,7 @@
         let dereferencedDoc = try apiDoc.locallyDereferenced()
 
         // Pet schema is a $ref to Components Object
-<<<<<<< HEAD
-        XCTAssertEqual(dereferencedDoc.paths["/pet"]?.post?.responses[.status(code: 200)]?.content[.json]?.schema.objectContext?.properties["name"]?.jsonSchema, try JSONSchema.string.with(example: "doggie"))
-=======
-        XCTAssertEqual(dereferencedDoc.paths["/pet"]?.post?.responses[status: 200]?.content[.json]?.schema.objectContext?.properties["name"]?.underlyingJSONSchema, try JSONSchema.string.with(example: "doggie"))
->>>>>>> 4b5f6460
+        XCTAssertEqual(dereferencedDoc.paths["/pet"]?.post?.responses[status: 200]?.content[.json]?.schema.objectContext?.properties["name"]?.jsonSchema, try JSONSchema.string.with(example: "doggie"))
     }
 
     func test_resolveDocument() throws {
