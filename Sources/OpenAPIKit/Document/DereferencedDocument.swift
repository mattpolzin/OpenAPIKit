//
//  DereferencedDocument.swift
//  
//
//  Created by Mathew Polzin on 6/19/20.
//

import OpenAPIKitCore

/// An `OpenAPI.Document` type that guarantees
/// its `paths` and `security` are inlined instead of
/// referenced. You create a `DereferencedDocument`
///  by calling the `locallyDereferenced()` method
/// on an `OpenAPI.Document`.
@dynamicMemberLookup
public struct DereferencedDocument: Equatable {
    /// The original OpenAPI document prior to being
    /// dereferenced.
    public let underlyingDocument: OpenAPI.Document

    /// This property maps the path of each route (`OpenAPI.Path`) to the
    /// documentation for that route (`DereferencedPathItem`).
    public let paths: DereferencedPathItem.Map

    /// A declaration of which security mechanisms can be used across the API.
    ///
    /// The list of values includes alternative security requirement objects that can
    /// be used. Only one of the security requirement objects need to be satisfied
    /// to authorize a request. Individual operations can override this definition.
    ///
    /// To make security optional, an empty security requirement can be included
    /// in the array.
    public let security: [DereferencedSecurityRequirement]



    public subscript<T>(dynamicMember path: KeyPath<OpenAPI.Document, T>) -> T {
        return underlyingDocument[keyPath: path]
    }

    /// Create a `DereferencedDocument` if all references in the
    /// document can be found in its Components Object.
    ///
    /// - Important: This only attempts to dereference components in the
    ///     Components Object. Any references pointing to other files or other
    ///     locations in the same file will `throw`.
    ///
    /// - Throws: `ReferenceError.cannotLookupRemoteReference` or
    ///     `ReferenceError.missingOnLookup(name:key:)` depending
    ///     on whether an unresolvable reference points to another file or just points to a
    ///     component in the same file that cannot be found in the Components Object.
    internal init(_ document: OpenAPI.Document) throws {
        self.paths = try document.paths.mapValues {
<<<<<<< HEAD
            try $0._dereferenced(in: document.components, following: [])
=======
            try DereferencedPathItem(
                $0,
                resolvingIn: document.components,
                following: [],
                dereferencedFromComponentNamed: nil
            )
>>>>>>> e9c50c91
        }
        self.security = try document.security.map {
            try DereferencedSecurityRequirement(
                $0,
                resolvingIn: document.components,
                following: []
            )
        }

        self.underlyingDocument = document
    }
}

// MARK: - Dereferenced Helpers
extension DereferencedDocument {
    // We override the following helpers defined on `Document`
    // because they utilize `PathItems` which might be references
    // on a `Document` but are guaranteed to be derefenced at this
    // point

    /// The pairing of a path and the path item that describes the
    /// route at that path.
    public struct Route: Equatable {
        public let path: OpenAPI.Path
        public let pathItem: DereferencedPathItem

        public init(
            path: OpenAPI.Path,
            pathItem: DereferencedPathItem
        ) {
            self.path = path
            self.pathItem = pathItem
        }
    }

    /// Get an array of all routes in the document. A route is
    /// the pairing of a path and the path item that describes the
    /// route at that path.
    public var routes: [Route] {
        return paths.map { (path, pathItem) in .init(path: path, pathItem: pathItem) }
    }

    /// Retrieve an array of all locally defined Operation Ids defined by
    /// this API. These Ids are guaranteed to be unique by
    /// the OpenAPI Specification.
    ///
    /// The ordering is not necessarily significant, but it will
    /// be the order in which each operation is occurred within
    /// each path, traversed in the order the paths appear in
    /// the document.
    ///
    /// See [Operation Object](https://github.com/OAI/OpenAPI-Specification/blob/master/versions/3.1.0.md#operation-object) in the specifcation.
    ///
    public var allOperationIds: [String] {
        return paths.values
            .flatMap { $0.endpoints }
            .compactMap { $0.operation.operationId }
    }

    /// All servers referenced anywhere in the whole document.
    ///
    /// This property contains all servers defined at any level the document
    /// and therefore may or may not contain servers not found in the
    /// root servers array.
    ///
    /// The `servers` property on `OpenAPI.Document`, by contrast, contains
    /// servers that are applicable to all paths and operations that
    /// do not define their own `serves` array to override the root array.
    ///
    /// - Important: For the purposes of returning one of each `Server`,
    ///     two servers are considered identical if they have the same `url`
    ///     and `variables`. Differing `description` properties for
    ///     otherwise identical servers are considered to be two ways to
    ///     describe the same server. `vendorExtensions` are also
    ///     ignored when determining server uniqueness.
    ///
    ///     The first `Server` encountered will be used, so if the only
    ///     difference between a server at the root document level and
    ///     one in an `Operation`'s override of the servers array is the
    ///     description, the description of the `Server` returned by this
    ///     property will be that of the root document definition.
    ///
    public var allServers: [OpenAPI.Server] {
            // We hash `Variable` without its
            // `description` or `vendorExtensions`.
        func hash(variable: OpenAPI.Server.Variable, into hasher: inout Hasher) {
            hasher.combine(variable.enum)
            hasher.combine(variable.default)
        }

            // We hash `Server` without its `description` or
            // `vendorExtensions`.
        func hash(server: OpenAPI.Server, into hasher: inout Hasher) {
            hasher.combine(server.urlTemplate)
            for (key, value) in server.variables {
                hasher.combine(key)
                hash(variable: value, into: &hasher)
            }
        }

        func hash(for server: OpenAPI.Server) -> Int {
            var hasher = Hasher()
            hash(server: server, into: &hasher)
            return hasher.finalize()
        }

        var collectedServers = underlyingDocument.servers
        var seenHashes = Set(underlyingDocument.servers.map(hash(for:)))

        func insertUniquely(server: OpenAPI.Server) {
            let serverHash = hash(for: server)
            if !seenHashes.contains(serverHash) {
                seenHashes.insert(serverHash)
                collectedServers.append(server)
            }
        }

        for pathItem in paths.values {
            let pathItemServers = pathItem.servers ?? []
            pathItemServers.forEach(insertUniquely)

            let endpointServers: [OpenAPI.Server] =
                pathItem.endpoints
                .flatMap { $0.operation.servers ?? [] }
            endpointServers.forEach(insertUniquely)
        }

        return collectedServers
    }

    /// All Tags used anywhere in the document.
    ///
    /// The tags stored in the `OpenAPI.Document.tags`
    /// property need not contain all tags used anywhere in
    /// the document. This property is comprehensive.
    public var allTags: Set<String> {
        return Set(
            (underlyingDocument.tags ?? []).map { $0.name }
            + paths.values.flatMap { $0.endpoints }
                .flatMap { $0.operation.tags ?? [] }
        )
    }
}

// MARK: - ResolvedDocument
extension DereferencedDocument {
    /// Resolve the document's routes and endpoints.
    ///
    /// OpenAPI allows routes and endpoints to take on things like
    /// servers, parameters, and security requirements from
    /// various different locations in the `OpenAPI.Document`. A
    /// `ResolvedDocument` offers access to canonical routes
    /// and endpoints that collect and self-contain all necessary
    /// information about the given component.
    ///
    /// **Example**
    ///
    /// A particular `GET` endpoint takes its security
    /// requirements from the root OpenAPI `security`
    /// array, it takes a path item parameter from the `PathItem` it
    /// resides within, and it defines an additional query parameter.
    ///
    /// The `ResolvedEndpoint` exposed by the `ResolvedDocument`
    /// will have the inherited security in its `security` array and it will have
    /// both the path and query parameters in its `parameters` array.
    public func resolved() -> ResolvedDocument {
        return ResolvedDocument(dereferencedDocument: self)
    }
}<|MERGE_RESOLUTION|>--- conflicted
+++ resolved
@@ -32,8 +32,6 @@
     /// in the array.
     public let security: [DereferencedSecurityRequirement]
 
-
-
     public subscript<T>(dynamicMember path: KeyPath<OpenAPI.Document, T>) -> T {
         return underlyingDocument[keyPath: path]
     }
@@ -51,16 +49,11 @@
     ///     component in the same file that cannot be found in the Components Object.
     internal init(_ document: OpenAPI.Document) throws {
         self.paths = try document.paths.mapValues {
-<<<<<<< HEAD
-            try $0._dereferenced(in: document.components, following: [])
-=======
-            try DereferencedPathItem(
-                $0,
-                resolvingIn: document.components,
+            try $0._dereferenced(
+                in: document.components,
                 following: [],
                 dereferencedFromComponentNamed: nil
             )
->>>>>>> e9c50c91
         }
         self.security = try document.security.map {
             try DereferencedSecurityRequirement(
