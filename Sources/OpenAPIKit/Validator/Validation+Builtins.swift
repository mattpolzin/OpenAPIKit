--- conflicted
+++ resolved
@@ -10,8 +10,6 @@
 extension Validation {
     // MARK: - Optionally added with `Validator.validating()`
 
-<<<<<<< HEAD
-=======
     /// Validate the OpenAPI Document has at least one path in its
     /// `PathItem.Map`.
     ///
@@ -21,14 +19,13 @@
     /// an empty `PathItem.Map` in error.
     ///
     /// - Important: This is not an included validation by default.
-    public static var documentContainsPaths: Validation<OpenAPI.PathItem.Map> {
+    public static var documentContainsPaths: Validation<OpenAPI.Document> {
         .init(
             description: "Document contains at least one path",
-            check: \.count > 0
-        )
-    }
-
->>>>>>> 16ea2ca2
+            check: \.paths.count > 0
+        )
+    }
+
     /// Validate the OpenAPI Document's `PathItems` all have at least
     /// one operation.
     ///
