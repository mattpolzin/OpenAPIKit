--- conflicted
+++ resolved
@@ -29,96 +29,6 @@
     /// description.
     case undefined(description: String?) // This is the "{}" case where not even a type constraint is given. If a 'description' property is found, it is used as the associated value.
 
-<<<<<<< HEAD
-=======
-    /// Create a `DereferencedJSONSchema` if possible.
-    ///
-    /// If the `JSONSchema` passed to this initializer has any `references`
-    /// this initializer will return `nil`.
-    ///
-    /// Use the `init(jsonSchema:resolvingIn:)` initializer to resolve
-    /// references to schemas in the Components Object when possible.
-    internal init?(_ jsonSchema: JSONSchema) {
-        switch jsonSchema {
-        case .reference:
-            return nil
-        case .boolean(let context):
-            self = .boolean(context)
-        case .object(let generalContext, let objectContext):
-            guard let objectContext = ObjectContext(objectContext) else { return nil }
-            self = .object(generalContext, objectContext)
-        case .array(let generalContext, let arrayContext):
-            guard let arrayContext = ArrayContext(arrayContext) else { return nil }
-            self = .array(generalContext, arrayContext)
-        case .number(let generalContext, let numberContext):
-            self = .number(generalContext, numberContext)
-        case .integer(let generalContext, let integerContext):
-            self = .integer(generalContext, integerContext)
-        case .string(let generalContext, let stringContext):
-            self = .string(generalContext, stringContext)
-        case .all(of: let fragments, discriminator: let discriminator):
-            self = .all(of: fragments, discriminator: discriminator)
-        case .one(of: let jsonSchemas, discriminator: let discriminator):
-            let schemas = jsonSchemas.compactMap(DereferencedJSONSchema.init)
-            guard schemas.count == jsonSchemas.count else { return nil }
-            self = .one(of: schemas, discriminator: discriminator)
-        case .any(of: let jsonSchemas, discriminator: let discriminator):
-            let schemas = jsonSchemas.compactMap(DereferencedJSONSchema.init)
-            guard schemas.count == jsonSchemas.count else { return nil }
-            self = .any(of: schemas, discriminator: discriminator)
-        case .not(let jsonSchema):
-            guard let schema = DereferencedJSONSchema(jsonSchema) else { return nil }
-            self = .not(schema)
-        case .undefined(description: let description):
-            self = .undefined(description: description)
-        }
-    }
-
-    /// Create a `DereferencedJSONSchema` if all references in the
-    /// schema can be found in the given Components Object.
-    ///
-    /// - Throws: `ReferenceError.cannotLookupRemoteReference` or
-    ///     `ReferenceError.missingOnLookup(name:key:)` depending
-    ///     on whether an unresolvable reference points to another file or just points to a
-    ///     component in the same file that cannot be found in the Components Object.
-    internal init(_ jsonSchema: JSONSchema, resolvingIn components: OpenAPI.Components) throws {
-        switch jsonSchema {
-        case .reference(let reference):
-            self = try DereferencedJSONSchema(try components.forceDereference(reference), resolvingIn: components)
-        case .boolean(let context):
-            self = .boolean(context)
-        case .object(let generalContext, let objectContext):
-            self = try .object(
-                generalContext,
-                ObjectContext(objectContext, resolvingIn: components)
-            )
-        case .array(let generalContext, let arrayContext):
-            self = try .array(
-                generalContext,
-                ArrayContext(arrayContext, resolvingIn: components)
-            )
-        case .number(let generalContext, let numberContext):
-            self = .number(generalContext, numberContext)
-        case .integer(let generalContext, let integerContext):
-            self = .integer(generalContext, integerContext)
-        case .string(let generalContext, let stringContext):
-            self = .string(generalContext, stringContext)
-        case .all(of: let fragments, discriminator: let discriminator):
-            self = .all(of: fragments, discriminator: discriminator)
-        case .one(of: let jsonSchemas, discriminator: let discriminator):
-            let schemas = try jsonSchemas.map { try DereferencedJSONSchema.init($0, resolvingIn: components) }
-            self = .one(of: schemas, discriminator: discriminator)
-        case .any(of: let jsonSchemas, discriminator: let discriminator):
-            let schemas = try jsonSchemas.map { try DereferencedJSONSchema.init($0, resolvingIn: components) }
-            self = .any(of: schemas, discriminator: discriminator)
-        case .not(let jsonSchema):
-            self = .not(try DereferencedJSONSchema(jsonSchema, resolvingIn: components))
-        case .undefined(description: let description):
-            self = .undefined(description: description)
-        }
-    }
-
->>>>>>> ebc8cabc
     /// Get the JSONSchema representation of this
     /// dereferenced schema.
     ///
@@ -370,7 +280,7 @@
     ///     are missing from the Components Object.
     ///
     /// - Throws: `ReferenceError.cannotLookupRemoteReference` or
-    ///     `MissingReferenceError.referenceMissingOnLookup(name:)` depending
+    ///     `ReferenceError.missingOnLookup(name:key:)` depending
     ///     on whether an unresolvable reference points to another file or just points to a
     ///     component in the same file that cannot be found in the Components Object.
     public func dereferenced(in components: OpenAPI.Components) throws -> DereferencedJSONSchema {
