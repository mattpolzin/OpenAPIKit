--- conflicted
+++ resolved
@@ -27,7 +27,7 @@
 - [Link Object](#link-object)
 - [Header Object (`OpenAPI.Header`)](#header-object-openapiheader)
 - [Tag Object (`OpenAPI.Tag`)](#tag-object-openapitag)
-- [Reference Object (`OpenAPI.Reference`)](#reference-object-openapireference)
+- [Reference Object (`JSONReference`)](#reference-object-jsonreference)
 - [Schema Object (`JSONSchema`)](#schema-object-jsonschema)
 - [Discriminator Object (`OpenAPI.Discriminator`)](#discriminator-object-openapidiscriminator)
 - [XML Object (`OpenAPI.XML`)](#xml-object-openapixml)
@@ -190,22 +190,13 @@
 - [x] specification extensions (`vendorExtensions`)
 
 ### Link Object
-<<<<<<< HEAD
-- [x] operationRef
-- [x] operationId
-=======
 - [x] operationRef (`operation` URL value)
 - [x] operationId (`operation` String value)
->>>>>>> 328d1199
 - [x] parameters
 - [x] requestBody
 - [x] description
 - [x] server
-<<<<<<< HEAD
-- [x] specification extensions
-=======
-- [x] specification extensions (`vendorExtensions`)
->>>>>>> 328d1199
+- [x] specification extensions (`vendorExtensions`)
 
 ### Header Object (`OpenAPI.Header`)
 - [x] description
@@ -226,9 +217,7 @@
 - [x] externalDocs
 - [x] specification extensions (`vendorExtensions`)
 
-### Reference Object (`OpenAPI.Reference`)
-- [x] summary
-- [x] description
+### Reference Object (`JSONReference`)
 - [x] $ref
     - [x] local (same file) reference (`internal` case)
         - [x] encode
