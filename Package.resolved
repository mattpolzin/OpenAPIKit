--- conflicted
+++ resolved
@@ -1,5 +1,4 @@
 {
-<<<<<<< HEAD
   "pins" : [
     {
       "identity" : "swift-docc-plugin",
@@ -8,18 +7,6 @@
       "state" : {
         "revision" : "85e4bb4e1cd62cec64a4b8e769dcefdf0c5b9d64",
         "version" : "1.4.3"
-=======
-  "object": {
-    "pins": [
-      {
-        "package": "Yams",
-        "repositoryURL": "https://github.com/jpsim/Yams.git",
-        "state": {
-          "branch": null,
-          "revision": "9281f8c99aff4f4a55dce22ae29b1181c935caa5",
-          "version": "6.0.0"
-        }
->>>>>>> 4f31a7bd
       }
     },
     {
@@ -36,8 +23,8 @@
       "kind" : "remoteSourceControl",
       "location" : "https://github.com/jpsim/Yams.git",
       "state" : {
-        "revision" : "2688707e563b44d7d87c29ba6c5ca04ce86ae58b",
-        "version" : "5.3.0"
+        "revision" : "9281f8c99aff4f4a55dce22ae29b1181c935caa5",
+        "version" : "6.0.0"
       }
     }
   ],
